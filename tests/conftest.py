import os
import pytest


# each test runs on cwd to its temp dir
# @pytest.fixture(autouse=True)
# def go_to_tmpdir(request):
#     # Get the fixture dynamically by its name.
#     tmpdir = request.getfixturevalue("tmpdir")
#     # ensure local test created packages can be imported
#     sys.path.insert(0, str(tmpdir))
#     # Chdir only for the duration of the test.
#     with tmpdir.as_cwd():
#         yield


############ Gaussian Fixtures ##################
@pytest.fixture()
def test_data_directory():
    return os.path.abspath("data")


# master gaussian test directory
@pytest.fixture()
def gaussian_test_directory(test_data_directory):
    return os.path.join(test_data_directory, "GaussianTests")


<<<<<<< HEAD
# Gaussian output file from outputs folder
@pytest.fixture()
def outputs_test_directory(gaussian_test_directory):
=======
# Gaussian input files
@pytest.fixture()
def gaussian_inputs_test_directory(gaussian_test_directory):
    return os.path.join(gaussian_test_directory, "inputs")


@pytest.fixture()
def gaussian_opt_inputfile(gaussian_inputs_test_directory):
    gaussian_opt_input = os.path.join(
        gaussian_inputs_test_directory, "model_opt_input.com"
    )
    return gaussian_opt_input


@pytest.fixture()
def gaussian_frozen_opt_inputfile(gaussian_inputs_test_directory):
    gaussian_frozen_opt_inputfile = os.path.join(
        gaussian_inputs_test_directory, "frozen_coordinates_opt.com"
    )
    return gaussian_frozen_opt_inputfile


@pytest.fixture()
def gaussian_modred_inputfile(gaussian_inputs_test_directory):
    gaussian_modred_inputfile = os.path.join(
        gaussian_inputs_test_directory, "model_modred_input.com"
    )
    return gaussian_modred_inputfile


@pytest.fixture()
def gaussian_scan_inputfile(gaussian_inputs_test_directory):
    gaussian_scan_inputfile = os.path.join(
        gaussian_inputs_test_directory, "model_scan_input.com"
    )
    return gaussian_scan_inputfile


# Gaussian output files
@pytest.fixture()
def gaussian_outputs_test_directory(gaussian_test_directory):
>>>>>>> 13978c6f
    return os.path.join(gaussian_test_directory, "outputs")


@pytest.fixture()
<<<<<<< HEAD
def wbi_outputfile(outputs_test_directory):
    wbi_outputfile = os.path.join(outputs_test_directory, "TS_5coord_XIII_wbi.log")
    return wbi_outputfile
=======
def gaussian_singlet_opt_outfile(gaussian_outputs_test_directory):
    gaussian_singlet_opt_output = os.path.join(
        gaussian_outputs_test_directory, "nhc_neutral_singlet.log"
    )
    return gaussian_singlet_opt_output


@pytest.fixture()
def gaussian_triplet_opt_outfile(gaussian_outputs_test_directory):
    gaussian_triplet_opt_outfile = os.path.join(
        gaussian_outputs_test_directory, "iron_neutral_triplet.log"
    )
    return gaussian_triplet_opt_outfile


@pytest.fixture()
def gaussian_quintet_opt_outfile(gaussian_outputs_test_directory):
    gaussian_quintet_opt_outfile = os.path.join(
        gaussian_outputs_test_directory, "iron_neutral_quintet.log"
    )
    return gaussian_quintet_opt_outfile


# Gaussian pbc input files
@pytest.fixture()
def gaussian_pbc_test_directory(gaussian_test_directory):
    return os.path.join(gaussian_test_directory, "pbc")


@pytest.fixture()
def gaussian_pbc_inputs_test_directory(gaussian_pbc_test_directory):
    return os.path.join(gaussian_pbc_test_directory, "com")


@pytest.fixture()
def gaussian_pbc_1d_inputfile(gaussian_pbc_inputs_test_directory):
    gaussian_pbc_1d_inputfile = os.path.join(
        gaussian_pbc_inputs_test_directory, "neoprene_1d.com"
    )
    return gaussian_pbc_1d_inputfile
>>>>>>> 13978c6f


# Gaussian output file from TDDFT
@pytest.fixture()
def tddft_test_directory(gaussian_test_directory):
    return os.path.join(gaussian_test_directory, "tddft")


@pytest.fixture()
def td_outputfile(tddft_test_directory):
    td_outputfile = os.path.join(
        tddft_test_directory, "tddft_r1s50_gas_radical_anion.log"
    )
    return td_outputfile


# Gaussian cube files
@pytest.fixture()
def cube_test_directory(gaussian_test_directory):
    return os.path.join(gaussian_test_directory, "cubes")


@pytest.fixture()
def spin_cube_file(cube_test_directory):
    spin_cube_file = os.path.join(cube_test_directory, "n2_dens.cube")
    return spin_cube_file


@pytest.fixture()
def esp_cube_file(cube_test_directory):
    esp_cube_file = os.path.join(cube_test_directory, "n2_esp.cube")
    return esp_cube_file


############ Orca Fixtures ##################
# master orca test directory
@pytest.fixture()
def orca_test_directory(test_data_directory):
    return os.path.join(test_data_directory, "ORCATests")


# orca input files path and associated files
@pytest.fixture()
def inpfile_path(orca_test_directory):
    test_inpfile_path = os.path.join(orca_test_directory, "orca_inputs")
    return os.path.abspath(test_inpfile_path)


# specific input files
@pytest.fixture()
def water_sp_input_path(inpfile_path):
    return os.path.join(inpfile_path, "water_sp.inp")


@pytest.fixture()
def water_opt_input_path(inpfile_path):
    return os.path.join(inpfile_path, "water_opt.inp")


@pytest.fixture()
def sdf_file(test_data_directory):
    return os.path.join(
        test_data_directory, "AtomsWrapperTest", "structure.sdf"
    )


# orca input files path and associated files
@pytest.fixture()
def orca_inputs_directory(orca_test_directory):
    orca_inputs_directory = os.path.join(orca_test_directory, "orca_inputs")
    return os.path.abspath(orca_inputs_directory)


@pytest.fixture()
def orca_dias_directory(orca_test_directory):
    orca_dias_directory = os.path.join(orca_test_directory, "orca_dias")
    return os.path.abspath(orca_dias_directory)


@pytest.fixture()
def water_sp_gas_input_path(orca_inputs_directory):
    return os.path.join(orca_inputs_directory, "water_dlpno_ccsdt_sp.inp")


@pytest.fixture()
def water_sp_solv_input_path(orca_inputs_directory):
    return os.path.join(orca_inputs_directory, "water_dlpno_ccsdt_sp_solv.inp")


@pytest.fixture()
def orca_epr_solv(orca_inputs_directory):
    return os.path.join(orca_inputs_directory, "ORCA_Test_0829.inp")


@pytest.fixture()
def orca_faulty_solv(orca_inputs_directory):
    return os.path.join(orca_inputs_directory, "faulty_solv.inp")


@pytest.fixture()
def orca_outputs_directory(orca_test_directory):
    orca_outputs_directory = os.path.join(orca_test_directory, "orca_outputs")
    return os.path.abspath(orca_outputs_directory)


@pytest.fixture()
def water_sp_gas_path(orca_outputs_directory):
    return os.path.join(orca_outputs_directory, "water_dlpno_ccsdt_sp.out")


@pytest.fixture()
def water_sp_solv_path(orca_outputs_directory):
    return os.path.join(
        orca_outputs_directory, "water_dlpno_ccsdt_sp_solv.out"
    )


@pytest.fixture()
def water_output_gas_path(orca_outputs_directory):
    return os.path.join(orca_outputs_directory, "water_opt.out")


@pytest.fixture()
def dlpno_ccsdt_sp_full_print(orca_outputs_directory):
    return os.path.join(
        orca_outputs_directory, "dlpno_ccsdt_singlepoint_neutral_in_cpcm.out"
    )


@pytest.fixture()
def hirshfeld_full_print(orca_outputs_directory):
    return os.path.join(
        orca_outputs_directory, "udc3_ts1_c15_sp_hirshfeld.out"
    )


@pytest.fixture()
def water_engrad_path(orca_outputs_directory):
    return os.path.join(orca_outputs_directory, "water_opt.engrad")


@pytest.fixture()
def orca_errors_directory(orca_test_directory):
    orca_errors_directory = os.path.join(
        orca_test_directory, "orca_error_files"
    )
    return os.path.abspath(orca_errors_directory)


@pytest.fixture()
def gtoint_errfile(orca_errors_directory):
    return os.path.join(orca_errors_directory, "GTOInt_error.out")


# orca yaml files
@pytest.fixture()
def orca_yaml_settings_directory(orca_test_directory):
    return os.path.join(orca_test_directory, "yaml_settings")


@pytest.fixture()
def orca_yaml_settings_defaults(orca_yaml_settings_directory):
    return os.path.join(orca_yaml_settings_directory, "defaults.yaml")


@pytest.fixture()
def orca_yaml_settings_gas_solv(orca_yaml_settings_directory):
    return os.path.join(orca_yaml_settings_directory, "gas_solv.yaml")


@pytest.fixture()
def orca_yaml_settings_solv(orca_yaml_settings_directory):
    return os.path.join(orca_yaml_settings_directory, "solv.yaml")<|MERGE_RESOLUTION|>--- conflicted
+++ resolved
@@ -26,11 +26,18 @@
     return os.path.join(test_data_directory, "GaussianTests")
 
 
-<<<<<<< HEAD
 # Gaussian output file from outputs folder
 @pytest.fixture()
 def outputs_test_directory(gaussian_test_directory):
-=======
+    return os.path.join(gaussian_test_directory, "outputs")
+
+
+@pytest.fixture()
+def wbi_outputfile(outputs_test_directory):
+    wbi_outputfile = os.path.join(outputs_test_directory, "TS_5coord_XIII_wbi.log")
+    return wbi_outputfile
+
+
 # Gaussian input files
 @pytest.fixture()
 def gaussian_inputs_test_directory(gaussian_test_directory):
@@ -72,16 +79,10 @@
 # Gaussian output files
 @pytest.fixture()
 def gaussian_outputs_test_directory(gaussian_test_directory):
->>>>>>> 13978c6f
     return os.path.join(gaussian_test_directory, "outputs")
 
 
 @pytest.fixture()
-<<<<<<< HEAD
-def wbi_outputfile(outputs_test_directory):
-    wbi_outputfile = os.path.join(outputs_test_directory, "TS_5coord_XIII_wbi.log")
-    return wbi_outputfile
-=======
 def gaussian_singlet_opt_outfile(gaussian_outputs_test_directory):
     gaussian_singlet_opt_output = os.path.join(
         gaussian_outputs_test_directory, "nhc_neutral_singlet.log"
@@ -122,7 +123,6 @@
         gaussian_pbc_inputs_test_directory, "neoprene_1d.com"
     )
     return gaussian_pbc_1d_inputfile
->>>>>>> 13978c6f
 
 
 # Gaussian output file from TDDFT
