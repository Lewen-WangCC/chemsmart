name: chemsmart
channels:
  - conda-forge  # handles conda installations
  - defaults
dependencies:
  - python=3.10
  - pymol-open-source=3.1.0
  - ffmpeg=7.1.1  # movie support for pymol
<<<<<<< HEAD
  - rdkit
  - openbabel 
=======
  - openbabel          # includes Python bindings on conda-forge
>>>>>>> 88bbccd4
  - pip
  - pip:
      - -e .[dev,test,docs]   # pulls all Python deps from pyproject.toml<|MERGE_RESOLUTION|>--- conflicted
+++ resolved
@@ -6,12 +6,7 @@
   - python=3.10
   - pymol-open-source=3.1.0
   - ffmpeg=7.1.1  # movie support for pymol
-<<<<<<< HEAD
-  - rdkit
-  - openbabel 
-=======
   - openbabel          # includes Python bindings on conda-forge
->>>>>>> 88bbccd4
   - pip
   - pip:
       - -e .[dev,test,docs]   # pulls all Python deps from pyproject.toml