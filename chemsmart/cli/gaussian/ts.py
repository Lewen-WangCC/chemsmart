--- conflicted
+++ resolved
@@ -95,12 +95,8 @@
         return jobs
     else:
         # Single molecule case
-<<<<<<< HEAD
-        molecule = molecules[-1].copy()
-=======
         molecule = molecules[-1]
         molecule = molecule.copy()
->>>>>>> d7863fef
 
         if freeze_atoms is not None:
             frozen_atoms_list = get_list_from_string_range(freeze_atoms)
