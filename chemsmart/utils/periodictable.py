--- conflicted
+++ resolved
@@ -39,7 +39,6 @@
         element_str = self.PERIODIC_TABLE[atomic_number]
         return self.to_element(element_str)
 
-<<<<<<< HEAD
     def to_atomic_mass(self, symbol):
         return self.atomic_masses[self.to_atomic_number(symbol)]
 
@@ -48,12 +47,11 @@
 
     def to_most_abundant_atomic_mass(self, symbol):
         return isotopes[self.to_atomic_number(symbol)]["most_abundant"]["mass"]
-=======
+
     def vdw_radius(self, symbol):
         # obtain the van der waals radius of the element
         return vdw_radii[self.to_atomic_number(symbol)]
 
     def covalent_radius(self, symbol):
         # obtain the covalent radius of the element
-        return covalent_radii[self.to_atomic_number(symbol)]
->>>>>>> 65e5d433
+        return covalent_radii[self.to_atomic_number(symbol)]