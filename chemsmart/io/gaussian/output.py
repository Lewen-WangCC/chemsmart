from pymatgen.io.gaussian import GaussianOutput
from chemsmart.utils.mixins import FileMixin
from functools import cached_property


class Gaussian16Output(FileMixin):
    def __init__(self, filename):
        self.filename = filename
        self.gaussian_object = GaussianOutput(filename=filename)  # Gaussian output object from pymatgen

    @cached_property
    def tddft_transitions(self):
        """
        Read a excitation energies after a TD-DFT calculation.

        Returns:
            A list: A list of tuple for each transition such as
                    [(energie (eV), lambda (nm), oscillatory strength), ... ]
        """
        return self.gaussian_object.read_excitation_energies()

    @cached_property
    def excitation_energies_eV(self):
        """
        Read TDDFT transitions and return the transition energies in eV as a list
        """
        excitation_energies_eV = []
        for i in self.tddft_transitions:
            excitation_energies_eV.append(i[0])
<<<<<<< HEAD
        return excitation_energies_eV
=======
        return excitation_energies_eV

    @cached_property
    def absorptions_in_nm(self):
        """Read TDDFT transitions and return the absorbed wavelengths in nm as a list."""
        absorptions_in_nm = []
        for i in self.tddft_transitions:
            absorptions_in_nm.append(i[1])
        return absorptions_in_nm

    @cached_property
    def oscillatory_strengths(self):
        """Read TDDFT transitions and return the oscillatory strengths as a list."""
        oscillatory_strengths = []
        for i in self.tddft_transitions:
            oscillatory_strengths.append(i[2])
        return oscillatory_strengths

    @cached_property
    def transitions(self):
        """Read TDDFT transitions and return the MO transitions."""
        transitions, _ = self._read_transitions_and_contribution_coefficients()
        return transitions

    @cached_property
    def contribution_coefficients(self):
        """Read MO contribution coefficients."""
        _, cc = self._read_transitions_and_contribution_coefficients()
        return cc

    def _read_transitions_and_contribution_coefficients(self):
        transitions = []
        contribution_coefficients = []
        for i, line in enumerate(self.contents):
            if line.startswith("Excited State"):
                each_state_transitions = []
                each_state_contribution_coefficients = []
                # parse the lines that follow until an empty line is encountered
                j = 1
                while len(self.contents[i + j]) != 0:
                    line_element = self.contents[i + j].split()
                    if len(line_element) <= 4:
                        mo_transition = " ".join(list(islice(line_element, len(line_element) - 1)))
                        contribution_coefficient = float(line_element[-1])
                        each_state_transitions.append(mo_transition)
                        each_state_contribution_coefficients.append(contribution_coefficient)
                    j += 1
                transitions.append(each_state_transitions)
                contribution_coefficients.append(each_state_contribution_coefficients)

        return transitions, contribution_coefficients
>>>>>>> ea6c3786
<|MERGE_RESOLUTION|>--- conflicted
+++ resolved
@@ -27,9 +27,6 @@
         excitation_energies_eV = []
         for i in self.tddft_transitions:
             excitation_energies_eV.append(i[0])
-<<<<<<< HEAD
-        return excitation_energies_eV
-=======
         return excitation_energies_eV
 
     @cached_property
@@ -80,5 +77,4 @@
                 transitions.append(each_state_transitions)
                 contribution_coefficients.append(each_state_contribution_coefficients)
 
-        return transitions, contribution_coefficients
->>>>>>> ea6c3786
+        return transitions, contribution_coefficients