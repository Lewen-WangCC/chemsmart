import copy
import logging
import os
import re
from functools import cached_property, lru_cache

import networkx as nx
import numpy as np
from ase import units
from ase.io import read as ase_read
from ase.symbols import Symbols
from rdkit import Chem
from rdkit.Chem import rdchem
from rdkit.Geometry import Point3D
from scipy.spatial.distance import cdist

from chemsmart.io.molecules import get_bond_cutoff
from chemsmart.io.xyz.file import XYZFile
from chemsmart.utils.mixins import FileMixin
from chemsmart.utils.periodictable import PeriodicTable as pt
from chemsmart.utils.utils import file_cache

p = pt()

logger = logging.getLogger(__name__)


class Molecule:
    """Class to represent a molcular structure.

    Parameters:

    symbols: a list of symbols.
    positions: a numpy array of atomic positions
        The shape of the array should be (n, 3) where n is the number
        of atoms in the molecule.
    charge: integer
        The charge of the molecule.
    multiplicity: integer
        The multiplicity of the molecule.
    frozen_atoms: list of integers to freeze atoms in the molecule.
        Follows Gaussian input file format where -1 denotes frozen atoms
        and 0 denotes relaxed atoms.
    pbc_conditions: list of integers
        The periodic boundary conditions for the molecule.
    translation_vectors: list of lists
        The translation vectors for the molecule.
    energy: float
        The energy of the molecule in eV.
    forces: numpy array
        The forces on the atoms in the molecule in eV/Å.
    velocities: numpy array
        The velocities of the atoms in the molecule.
    info: dict
        A dictionary containing additional information about the molecule.
    """

    def __init__(
        self,
        symbols=None,
        positions=None,
        charge=None,
        multiplicity=None,
        frozen_atoms=None,
        pbc_conditions=None,
        translation_vectors=None,
        energy=None,
        forces=None,
        velocities=None,
        info=None,
    ):
        self.symbols = symbols
        self.positions = positions
        self.charge = charge
        self.multiplicity = multiplicity
        self.frozen_atoms = frozen_atoms
        self.pbc_conditions = pbc_conditions
        self.translation_vectors = translation_vectors
        self.energy = energy
        self.forces = forces
        self.velocities = velocities
        self.info = info
        self._num_atoms = len(self.symbols)

        # Define bond order classification multipliers (avoiding redundancy)
        # use the relationship between bond orders and bond lengths from J. Phys. Chem. 1959, 63, 8, 1346
        #                 1/Ls^3 : 1/Ld^3 : 1/Lt^3 = 2 : 3 : 4
        # From experimental data, the aromatic bond length in benzene is ~1.39 Å,
        # which is between single (C–C, ~1.54 Å) and double (C=C, ~1.34 Å) bonds.
        # Interpolate the aromatic bond length as L_ar ≈ L_s × (4/5)**1/3
        self.bond_length_multipliers = {
            "single": 1.0,
            "aromatic": (4 / 5) ** (1.0 / 3),  # Aromatic bond approx.
            "double": (2 / 3) ** (1.0 / 3),
            "triple": (1 / 2) ** (1.0 / 3),
        }

        # Ensure symbols and positions are available
        if self.symbols is None or self.positions is None:
            raise ValueError(
                "Molecule must have symbols and positions defined."
            )

        # check that the number of symbols are not empty
        if len(self.symbols) == 0:
            raise ValueError("The number of symbols should not be empty!")

        # check that the number of symbols and positions are the same
        if len(self.symbols) != len(self.positions):
            logger.debug(f"Number of symbols: {len(self.symbols)}")
            logger.debug(f"Number of positions: {len(self.positions)}")
            logger.debug(f"Symbols: {self.symbols}")
            logger.debug(f"Positions: {self.positions}")
            raise ValueError(
                "The number of symbols and positions should be the same!"
            )

    def __len__(self):
        return len(self.chemical_symbols)

    def __getitem__(self, idx):
        """Interprets the input idx as 1-based indices by index Adjustment (i - 1).
        The method assumes that idx contains 1-based indices (e.g., [1, 2, 3]),
        so it subtracts 1 to convert them to Python's zero-based indexing.
        Retrieves the corresponding elements from self.symbols and self.positions using the provided indices.
        reates and returns a new instance of the same class, containing the selected symbols and positions.
        """
        symbols = [self.symbols[i - 1] for i in idx]
        positions = [self.positions[i - 1] for i in idx]
        return type(self)(symbols=symbols, positions=positions)

    @property
    def empirical_formula(self):
        return Symbols.fromsymbols(self.symbols).get_chemical_formula(
            mode="hill", empirical=True
        )

    @property
    def chemical_formula(self):
        return self.get_chemical_formula()

    @cached_property
    def chemical_symbols(self):
        """Return a list of chemical symbols strings"""
        if self.symbols is not None:
            return list(self.symbols)

    @property
    def num_atoms(self):
        """Return the number of atoms in the molecule."""
        return self._num_atoms

    @num_atoms.setter
    def num_atoms(self, value):
        self._num_atoms = value

    @property
    def pbc(self):
        """Return the periodic boundary conditions."""
        if self.pbc_conditions is not None:
            return all(i == 0 for i in self.pbc_conditions)

    @property
    def is_chiral(self):
        """Check if molecule is chiral or not."""
        return Chem.FindMolChiralCenters(self.to_rdkit(), force=True) != []

    def get_chemical_formula(self, mode="hill", empirical=False):
        if self.symbols is not None:
            return Symbols.fromsymbols(self.symbols).get_chemical_formula(
                mode=mode, empirical=empirical
            )

    def copy(self):
        return copy.deepcopy(self)

    @classmethod
    def from_coordinate_block_text(cls, coordinate_block):
        cb = CoordinateBlock(coordinate_block=coordinate_block)
        return cls(
            symbols=cb.symbols,
            positions=cb.positions,
            frozen_atoms=cb.constrained_atoms,
            translation_vectors=cb.translation_vectors,
        )

    @classmethod
    def from_symbols_and_positions_and_pbc_conditions(
        cls, list_of_symbols, positions, pbc_conditions=None
    ):
        return cls(
            symbols=Symbols.fromsymbols(list_of_symbols),
            positions=positions,
            pbc_conditions=pbc_conditions,
        )

    @classmethod
    def from_filepath(cls, filepath, index="-1", return_list=False, **kwargs):
        filepath = os.path.abspath(filepath)
        if not os.path.exists(filepath):
            raise FileNotFoundError(f"{filepath} could not be found!")

        if os.path.getsize(filepath) == 0:
            return None

        molecule = cls._read_filepath(
            filepath, index=index, return_list=return_list, **kwargs
        )
        if return_list and isinstance(molecule, Molecule):
            return [molecule]
        else:
            return molecule

    @classmethod
    def _read_filepath(cls, filepath, index, return_list, **kwargs):
        basename = os.path.basename(filepath)

        if basename.endswith(".xyz"):
            return cls._read_xyz_file(
                filepath=filepath,
                index=index,
                return_list=return_list,
            )

        if basename.endswith(".sdf"):
            return cls._read_sdf_file(filepath)

        if basename.endswith((".com", ".gjf")):
            return cls._read_gaussian_inputfile(filepath)

        if basename.endswith(".log"):
            return cls._read_gaussian_logfile(filepath, index)

        if basename.endswith(".inp"):
            return cls._read_orca_inputfile(filepath, **kwargs)

        if basename.endswith(".out"):
            return cls._read_orca_outfile(filepath, index, **kwargs)

        if basename.endswith(".gro"):
            return cls._read_gromacs_gro(filepath, index, **kwargs)

        if basename.endswith(".trr"):
            return cls._read_gromacs_trr(filepath, index, **kwargs)

        # if basename.endswith(".traj"):
        #     return cls._read_traj_file(filepath, index, **kwargs)

        return cls._read_other(filepath, index, **kwargs)

    @classmethod
    def _read_xyz_file(cls, filepath, index=":", return_list=False):
        xyz_file = XYZFile(filename=filepath)
        molecules = xyz_file.get_molecule(index=index, return_list=return_list)
        return molecules

    @staticmethod
    @file_cache()
    def _read_sdf_file(filepath):
        sdf_file = SDFFile(filepath)
        return sdf_file.molecule

    @staticmethod
    @file_cache()
    def _read_gaussian_inputfile(filepath):
        from chemsmart.io.gaussian.input import Gaussian16Input

        try:

            g16_input = Gaussian16Input(filename=filepath)
            return g16_input.molecule
        except ValueError:
            g16_input = Gaussian16Input(filename=filepath)

    @staticmethod
    @file_cache()
    def _read_gaussian_logfile(filepath, index):
        """Returns a list of molecules."""
        from chemsmart.io.gaussian.output import Gaussian16Output

        g16_output = Gaussian16Output(filename=filepath)
        return g16_output.get_molecule(index=index)

    @staticmethod
    @file_cache()
    def _read_orca_inputfile(filepath):
        from chemsmart.io.orca.input import ORCAInput

        orca_input = ORCAInput(filename=filepath)
        return orca_input.molecule

    @staticmethod
    @file_cache()
    def _read_orca_outfile(filepath, index):
        # TODO: to improve ORCAOutput object so that all the structures
        #  can be obtained and returned via index
        from chemsmart.io.orca.output import ORCAOutput

        orca_output = ORCAOutput(filename=filepath)
        return orca_output.molecule

    # @staticmethod
    # @file_cache()
    # def _read_gromacs_gro(filepath, index, **kwargs):
    #     # TODO: add handling of index
    #     from chemsmart.io.gromacs.outputs import GroGroOutput
    #
    #     gro_output = GroGroOutput(filename=filepath)
    #     return gro_output.get_gro()
    #
    # @staticmethod
    # @file_cache()
    # def _read_gromacs_trr(filepath, index, **kwargs):
    #     from chemsmart.io.gromacs.outputs import GroTrrOutput
    #
    #     trr_output = GroTrrOutput(filename=filepath)
    #     return trr_output.get_atoms(index=index)

    @staticmethod
    @file_cache()
    def _read_other(filepath, index, **kwargs):
        """Reads a file using ASE and returns a Molecule object."""
        from .atoms import AtomsChargeMultiplicity

        ase_atoms = ase_read(filepath, index=index, **kwargs)
        if isinstance(ase_atoms, list):
            return [
                AtomsChargeMultiplicity.from_atoms(atoms).to_molecule()
                for atoms in ase_atoms
            ]
        return AtomsChargeMultiplicity.from_atoms(ase_atoms).to_molecule()

    @classmethod
    @lru_cache(maxsize=128)
    def from_pubchem(cls, identifier, return_list=False):
        """Creates Molecule object from pubchem based on an identifier (CID, SMILES, or name).
        Args:
        identifier (str): The compound identifier (name, CID, or SMILES string).
        output_format (str): The desired format of the response. Default is "json".
                             Other options include "sdf" or "xml".
        Raises:
            requests.exceptions.RequestException: For network or HTTP-related issues.
        """
        from chemsmart.io.molecules.pubchem import pubchem_search

        possible_attributes = (
            ["cid"]
            if identifier.isnumeric()
            else ["smiles", "name", "conformer"]
        )

        for attribute in possible_attributes:
            molecule = pubchem_search(**{attribute: identifier})
            if molecule is not None:
                logger.info(
                    f"Structure successfully created from pubchem with {attribute} = {identifier}"
                )
                if return_list:
                    return [molecule]
                return molecule

        logger.debug("Could not create structure from pubchem.")
        return None

    @classmethod
    def from_molecule(cls, molecule):
        return cls(**molecule.__dict__)

    @classmethod
    def from_ase_atoms(cls, atoms):
        return cls(
            symbols=atoms.get_chemical_symbols(),
            positions=atoms.get_positions(),
            pbc_conditions=atoms.get_pbc(),
        )

    @classmethod
    def from_rdkit_mol(cls, rdMol: Chem.Mol) -> "Molecule":
        """Creates a Molecule instance from an RDKit Mol object, assuming a single conformer."""
        if rdMol is None:
            raise ValueError("Invalid RDKit molecule provided.")

        num_confs = rdMol.GetNumConformers()
        if num_confs == 0:
            raise ValueError(
                "RDKit molecule has no conformers. Ensure 3D coordinates are generated."
            )
        if num_confs > 1:
            raise ValueError(
                f"Expected a single conformer but found {num_confs}. Please provide a single conformer."
            )

        # Extract atomic symbols
        symbols = [atom.GetSymbol() for atom in rdMol.GetAtoms()]

        # Extract atomic positions from the first conformer (assuming single conformer)
        conf = rdMol.GetConformer(0)
        positions = np.array(
            [
                [
                    conf.GetAtomPosition(i).x,
                    conf.GetAtomPosition(i).y,
                    conf.GetAtomPosition(i).z,
                ]
                for i in range(rdMol.GetNumAtoms())
            ]
        )

        # Get molecular charge
        charge = Chem.GetFormalCharge(rdMol)

        # Estimate multiplicity (multiplicity = 2S + 1, where S is total spin)
        num_radical_electrons = sum(
            atom.GetNumRadicalElectrons() for atom in rdMol.GetAtoms()
        )
        multiplicity = (
            num_radical_electrons + 1 if num_radical_electrons > 0 else 1
        )  # Default to singlet

        # Store additional RDKit properties
        info = {
            "smiles": Chem.MolToSmiles(rdMol),
            "num_bonds": rdMol.GetNumBonds(),
        }

        rdkit_mol = cls(
            symbols=symbols,
            positions=positions,
            charge=charge,
            multiplicity=multiplicity,
            info=info,
        )

        rdkit_mol.num_atoms = rdMol.GetNumAtoms()

        return rdkit_mol

    def write_coordinates(self, f, program=None):
        """Write the coordinates of the molecule to a file.
        No empty end line at the end of the file."""
        if program is None:
            program = "gaussian"  # use gaussian format by default
        if program.lower() == "gaussian":
            self._write_gaussian_coordinates(f)
            self._write_gaussian_pbc_coordinates(f)
        elif program.lower() == "orca":
            self._write_orca_coordinates(f)
            self._write_orca_pbc_coordinates(f)
        # elif program.lower() == "gromacs":
        # can implement other programs formats to write the coordinates for
        else:
            raise ValueError(
                f"Program {program} is not supported for writing coordinates."
            )

    def write(self, filename, format="xyz", **kwargs):
        """Write the molecule to a file."""
        if format.lower() == "xyz":
            self.write_xyz(filename, **kwargs)
        elif format.lower() == "com":
            self.write_com(filename, **kwargs)
        # elif format.lower() == "mol":
        #     self.write_mol(filename, **kwargs)
        else:
            raise ValueError(f"Format {format} is not supported for writing.")

    def write_xyz(self, filename, **kwargs):
        """Write the molecule to an XYZ file."""
        with open(filename, "w") as f:
            base_filename = os.path.basename(filename)
            if self.energy is not None:
                # energy found in file, e.g., .out, .log
                xyz_info = (
                    f"{base_filename}    Empirical formula: {self.chemical_formula}    "
                    f"Energy(Hartree): {self.energy/units.Hartree}"
                )
            else:
                # no energy found in file, e.g., .xyz or .com
                xyz_info = f"{base_filename}    Empirical formula: {self.chemical_formula}"

            logger.info(f"Writing outputfile to {filename}")
            f.write(f"{self.num_atoms}\n")
            f.write(f"{xyz_info}\n")
            self._write_orca_coordinates(f)

    def write_com(
        self,
        filename,
        charge=0,
        multiplicity=1,
        route="# opt freq m062x def2svp",
        **kwargs,
    ):
        """Write the molecule to a Gaussian input file."""
        with open(filename, "w") as f:
            basename = os.path.basename(filename).split(".")[0]
            f.write(f"%chk={basename}.chk\n")
            f.write("%mem=2GB\n")
            f.write("%nprocshared=32\n")
            f.write(f"{route}\n")  # example route
            f.write("\n")
            f.write(f"Generated from {filename}\n")
            f.write("\n")
            if self.charge is not None and self.multiplicity is not None:
                f.write(f"{self.charge} {self.multiplicity}\n")
            else:
                f.write(f"{charge} {multiplicity}\n")
            self.write_coordinates(f, program="gaussian")
            f.write("\n")

    def _write_gaussian_coordinates(self, f):
        assert self.symbols is not None, "Symbols to write should not be None!"
        assert (
            self.positions is not None
        ), "Positions to write should not be None!"
        if self.frozen_atoms is None:
            for i, (s, (x, y, z)) in enumerate(
                zip(self.chemical_symbols, self.positions)
            ):
                f.write(f"{s:5} {x:15.10f} {y:15.10f} {z:15.10f}\n")
        else:
            for i, (s, (x, y, z)) in enumerate(
                zip(self.chemical_symbols, self.positions)
            ):
                f.write(
                    f"{s:6} {self.frozen_atoms[i]:5} {x:15.10f} {y:15.10f} {z:15.10f}\n"
                )

    def _write_gaussian_pbc_coordinates(self, f):
        """Write the coordinates of the molecule with PBC conditions to a file."""
        if self.pbc_conditions is not None:
            assert (
                self.translation_vectors is not None
            ), "Translation vectors should not be None when PBC conditions are given!"
            for i in range(len(self.translation_vectors)):
                f.write(
                    f"TV    {self.translation_vectors[i][0]:15.10f} "
                    f"{self.translation_vectors[i][1]:15.10f} "
                    f"{self.translation_vectors[i][2]:15.10f}\n"
                )

    def _write_orca_coordinates(self, f):
        assert self.symbols is not None, "Symbols to write should not be None!"
        assert (
            self.positions is not None
        ), "Positions to write should not be None!"

        # if self.frozen_atoms is None:
        # commented above out since with frozen atom or not, the geometry is written the same way
        for i, (s, (x, y, z)) in enumerate(
            zip(self.chemical_symbols, self.positions)
        ):
            f.write(f"{s:5} {x:15.10f} {y:15.10f} {z:15.10f}\n")

    def _write_orca_pbc_coordinates(self, f):
        # ORCA cannot do PBC calculations
        pass

    def __repr__(self):
        return f"{self.__class__.__name__}<{self.empirical_formula}>"

    def __str__(self):
        return f"{self.__class__.__name__}<{self.empirical_formula}>"

    @cached_property
    def distance_matrix(self):
        """ "Compute pairwise distance matrix."""
        return cdist(self.positions, self.positions)

    def determine_bond_order_one_bond(self, bond_length, bond_cutoff):
        """Determine the bond order based on bond length and cutoff."""
        for bond_type, multiplier in [
            ("triple", 3),
            ("double", 2),
            ("aromatic", 1.5),
            ("single", 1),
        ]:
            if (
                bond_length
                < bond_cutoff * self.bond_length_multipliers[bond_type]
            ):
                return multiplier
        return 0  # No bond

    def determine_bond_order(self, bond_length, bond_cutoff):
        """Vectorized determination of bond order based on bond length and cutoff."""
        multipliers = np.array([3, 2, 1.5, 1])
        bond_types = ["triple", "double", "aromatic", "single"]

        # Compute bond order matrix
        bond_multiplier_matrix = np.array(
            [
                self.bond_length_multipliers[bond_type]
                for bond_type in bond_types
            ]
        )

        valid_bond = bond_length[..., np.newaxis] < (
            bond_cutoff[..., np.newaxis] * bond_multiplier_matrix
        )
        bond_order = np.where(valid_bond, multipliers, 0).max(axis=-1)

        return bond_order

    def bond_lengths(self):
        # get all bond distances in the molecule
        return self.get_all_distances()

    def get_all_distances(self):
        bond_distances = []
        for i in range(self.num_atoms):
            for j in range(i + 1, self.num_atoms):
                bond_distances.append(
                    np.linalg.norm(self.positions[i] - self.positions[j])
                )
        return bond_distances

<<<<<<< HEAD
    def to_rdkit(self):
        """Convert Molecule object to RDKit Mol."""
        from rdkit import Chem
        from rdkit.Chem import rdchem
        from rdkit.Geometry import Point3D

        # Ensure symbols and positions are available
        if self.symbols is None or self.positions is None:
            raise ValueError(
                "Molecule must have symbols and positions defined."
            )

        # Create an empty RDKit molecule
        rdkit_mol = Chem.RWMol()

        # Add atoms and store their indices
        atom_indices = []
        for symbol in self.symbols:
            atom = Chem.Atom(symbol)
            idx = rdkit_mol.AddAtom(atom)
            atom_indices.append(idx)

        # Create a conformer for the molecule and add 3D coordinates
        conformer = rdchem.Conformer(len(atom_indices))
        for idx, (x, y, z) in enumerate(self.positions):
            conformer.SetAtomPosition(idx, Point3D(x, y, z))

        # Add the conformer to the molecule
        rdkit_mol.AddConformer(conformer)

        # I comment the following out since we do not want to modify the molecule
        # Validate the RDKit molecule
        # try:
        #     Chem.SanitizeMol(rdkit_mol)
        # except Chem.AtomValenceException as e:
        #     raise ValueError(f"Sanitization failed: {e}") from e

        return rdkit_mol
=======
    def to_smiles(self):
        """Convert molecule to SMILES string."""
        # Create an RDKit molecule
        rdkit_mol = self.to_rdkit()

        # Convert RDKit molecule to SMILES
        return Chem.MolToSmiles(rdkit_mol)

    def to_rdkit(self, bond_cutoff_buffer=0.05, adjust_H=True):
        """Convert Molecule object to RDKit Mol with proper stereochemistry handling.
        Args:
            bond_cutoff_buffer (float): Additional buffer for bond cutoff distance.
            From testing, see test_resonance_handling, it seems that a value of 0.1Å
            works for ozone, acetone, benzene, and probably other molecules, too.
            adjust_Hs (bool): Adjust bond distances to H atoms.
        Returns:
            RDKit Mol: RDKit molecule object.
        """

        # Create molecule and add atoms
        rdkit_mol = Chem.RWMol()

        # Add atoms to the RDKit molecule
        for symbol in self.symbols:
            rdkit_mol.AddAtom(Chem.Atom(symbol))

        # add bonds
        for i in range(len(self.symbols)):
            for j in range(i + 1, len(self.symbols)):
                if adjust_H:
                    if self.symbols[i] == "H" and self.symbols[j] == "H":
                        # bond length of H-H is 0.74 Å
                        # covalent radius of H is 0.31 Å
                        cutoff_buffer = 0.2
                    elif self.symbols[i] == "H" or self.symbols[j] == "H":
                        # C-H bond distance of ~ 1.09 Å
                        # N-H bond distance of ~ 1.01 Å
                        # O-H bond distance of ~ 0.96 Å
                        # covalent radius of C is  0.76,
                        # covalent radius of N is 0.71,
                        # covalent radius of O is 0.66,
                        cutoff_buffer = 0.1
                    else:
                        cutoff_buffer = bond_cutoff_buffer
                cutoff = get_bond_cutoff(
                    self.symbols[i], self.symbols[j], cutoff_buffer
                )
                bond_order = self.determine_bond_order(
                    bond_length=self.distance_matrix[i, j], bond_cutoff=cutoff
                )
                if bond_order > 0:
                    bond_type = {
                        1: Chem.BondType.SINGLE,
                        1.5: Chem.BondType.AROMATIC,
                        2: Chem.BondType.DOUBLE,
                        3: Chem.BondType.TRIPLE,
                    }[bond_order]
                    rdkit_mol.AddBond(i, j, bond_type)

        # Create a conformer and set 3D coordinates
        conformer = rdchem.Conformer(len(self.symbols))
        for i, pos in enumerate(self.positions):
            conformer.SetAtomPosition(i, Point3D(*pos))
        rdkit_mol.AddConformer(conformer)

        # Compute valences (Fix for getNumImplicitHs issue)
        rdkit_mol.UpdatePropertyCache(strict=False)

        # Partial sanitization for stereochemistry detection
        # Chem.SanitizeMol(rdkit_mol,
        #                  Chem.SANITIZE_ALL ^ Chem.SANITIZE_ADJUSTHS ^ Chem.SANITIZE_SETAROMATICITY)

        # Detect stereochemistry from 3D coordinates
        Chem.AssignStereochemistryFrom3D(rdkit_mol, conformer.GetId())
        Chem.AssignAtomChiralTagsFromStructure(rdkit_mol, conformer.GetId())

        # Force update of stereo flags
        Chem.FindPotentialStereoBonds(rdkit_mol, cleanIt=True)

        return rdkit_mol.GetMol()

    @cached_property
    def rdkit_fingerprints(self):
        """Return RDKit molecular fingerprints."""
        rdkit_mol = self.to_rdkit()
        return Chem.RDKFingerprint(rdkit_mol)

    @cached_property
    def bond_orders(self):
        """Return a list of bond orders from the molecular graph.
        Note that in conformers analysis, the bond orders should
        be the same for all conformers. In those cases, its best
        to use get_bond_orders_from_rdkit_mol(bond_cutoff_buffer=0.0)
        or get_bond_orders_from_graph(bond_cutoff_buffer=0.0) directly."""
        try:
            return self.get_bond_orders_from_graph()
        except Exception:
            return self.get_bond_orders_from_rdkit_mol()

    def get_bond_orders_from_rdkit_mol(self, **kwargs):
        """Return a list of bond orders from the RDKit molecule."""
        return [
            bond.GetBondTypeAsDouble()
            for bond in self.to_rdkit(**kwargs).GetBonds()
        ]

    def get_bond_orders_from_graph(self, **kwargs):
        """Return a list of bond orders from the molecular graph."""
        graph = self.to_graph(**kwargs)
        bond_orders = []
        for bond in graph.edges.values():
            bond_orders.append(bond["bond_order"])
        return bond_orders

    def to_graph(self, bond_cutoff_buffer=0.05, adjust_H=True) -> nx.Graph:
        """Convert a Molecule object to a connectivity graph with vectorized calculations.
        Bond cutoff value determines the maximum distance between two atoms
        to add a graph edge between them. Bond cutoff is obtained using Covalent
        Radii between the atoms via 𝑅_cutoff = 𝑅_𝐴 + 𝑅_𝐵 + tolerance_buffer.
        Args:
            bond_cutoff_buffer (float): Additional buffer for bond cutoff distance.
            adjust_H (bool): Whether to adjust hydrogen bond cutoffs.

        Returns:
            nx.Graph: A networkx graph object representing the molecule.
        """

        G = nx.Graph()
        positions = np.array(self.positions)
        symbols = np.array(self.chemical_symbols)
        num_atoms = len(symbols)

        # Add nodes
        for i, symbol in enumerate(symbols):
            G.add_node(i, element=symbol)

        # Compute distance matrix if not already available
        distance_matrix = np.linalg.norm(
            positions[:, np.newaxis] - positions, axis=2
        )

        # Compute bond cutoff matrix
        cutoff_matrix = np.zeros((num_atoms, num_atoms))

        for i in range(num_atoms):
            for j in range(i + 1, num_atoms):
                element_i, element_j = symbols[i], symbols[j]

                cutoff_buffer = bond_cutoff_buffer
                if adjust_H:
                    if element_i == "H" and element_j == "H":
                        cutoff_buffer = 0.12
                    elif element_i == "H" or element_j == "H":
                        cutoff_buffer = 0.05

                cutoff_matrix[i, j] = cutoff_matrix[j, i] = get_bond_cutoff(
                    element_i, element_j, cutoff_buffer
                )

        # Determine bond orders
        bond_orders = self.determine_bond_order(
            bond_length=distance_matrix, bond_cutoff=cutoff_matrix
        )

        # Add edges where bond order > 0
        i_indices, j_indices = np.where(bond_orders > 0)

        for i, j in zip(i_indices, j_indices):
            if i < j:  # Avoid duplicate edges
                G.add_edge(i, j, bond_order=bond_orders[i, j])

        return G

    def to_graph_non_vectorized(
        self, bond_cutoff_buffer=0.05, adjust_H=True
    ) -> nx.Graph:
        """Convert a Molecule object to a connectivity graph, non-vectorized.
        Bond cutoff value determines the maximum distance between two atoms
        to add a graph edge between them. Bond cutoff is obtained using Covalent
        Radii between the atoms via 𝑅_cutoff = 𝑅_𝐴 + 𝑅_𝐵 + tolerance_buffer.
        Args:
            bond_cutoff_buffer (float): Additional buffer for bond cutoff distance.
        Returns:
            nx.Graph: A networkx graph object representing the molecule.
        """
        G = nx.Graph()
        positions = self.positions

        # add nodes
        for i, symbol in enumerate(self.chemical_symbols):
            G.add_node(i, element=symbol)

        # Add edges (bonds) with bond order
        for i in range(len(positions)):
            for j in range(i + 1, len(positions)):
                element_i, element_j = (
                    self.chemical_symbols[i],
                    self.chemical_symbols[j],
                )

                cutoff_buffer = bond_cutoff_buffer

                if adjust_H:
                    if element_i == "H" and element_j == "H":
                        # bond length of H-H is 0.74 Å
                        # covalent radius of H is 0.31 Å
                        cutoff_buffer = 0.12
                    elif element_i == "H" or element_j == "H":
                        # C-H bond distance of ~ 1.09 Å
                        # N-H bond distance of ~ 1.01 Å
                        # O-H bond distance of ~ 0.96 Å
                        # covalent radius of C is  0.76,
                        # covalent radius of N is 0.71,
                        # covalent radius of O is 0.66,
                        cutoff_buffer = 0.05

                cutoff = get_bond_cutoff(
                    self.symbols[i], self.symbols[j], cutoff_buffer
                )
                bond_order = self.determine_bond_order_one_bond(
                    bond_length=self.distance_matrix[i, j], bond_cutoff=cutoff
                )
                if bond_order > 0:
                    G.add_edge(i, j, bond_order=bond_order)
        return G

    def to_ase(self):
        """Convert molecule object to ASE atoms object."""
        from .atoms import AtomsChargeMultiplicity

        return AtomsChargeMultiplicity(
            symbols=self.chemical_symbols,
            positions=self.positions,
            pbc=self.pbc,
            cell=self.translation_vectors,
            charge=self.charge,
            multiplicity=self.multiplicity,
        )

    def to_pymatgen(self):
        """Convert molecule object to pymatgen IStructure."""

        from pymatgen.io.ase import AseAtomsAdaptor

        return AseAtomsAdaptor.get_molecule(atoms=self.to_ase())
>>>>>>> 202673cd


class CoordinateBlock:
    """Class to create coordinate block object to abstract the geometry."""

    def __init__(self, coordinate_block):
        """Accepts a coordinate block either as text string or as a list of lines.
        If former, then convert to the latter before future usage."""
        coordinate_block_list = []
        if isinstance(coordinate_block, str):
            for line in coordinate_block.split("\n"):
                coordinate_block_list.append(line.strip())
        elif isinstance(coordinate_block, list):
            coordinate_block_list = coordinate_block
        else:
            raise TypeError(
                f"The given coordinate block should be str or list "
                f"but is {type(coordinate_block)} instead!"
            )
        self.coordinate_block = coordinate_block_list

    @property
    def chemical_symbols(self):
        """Returns a list of chemical symbols for the molecule."""
        return self._get_symbols()

    @property
    def positions(self):
        """Returns a list of positions for the molecule."""
        return self._get_positions()

    @property
    def translation_vectors(self):
        """Return a list of translation vectors for systems with pbc."""
        return self._get_translation_vectors()

    @property
    def symbols(self) -> Symbols:
        """Returns a Symbols object."""
        return Symbols.fromsymbols(symbols=self.chemical_symbols)

    @property
    def molecule(self) -> Molecule:
        """Returns a molecule object."""
        return self.convert_coordinate_block_list_to_molecule()

    @property
    def constrained_atoms(self):
        """Returns a list of contraints in Gaussian format where 0 means unconstrained
        and -1 means constrained."""
        return self._get_constraints()

    def convert_coordinate_block_list_to_molecule(self):
        """Function to convert coordinate block supplied as text or as a list of lines into
        Molecule class."""
        return Molecule(
            symbols=self.symbols,
            positions=self.positions,
            frozen_atoms=self.constrained_atoms,
            pbc_conditions=self.pbc_conditions,
            translation_vectors=self.translation_vectors,
        )

    def _get_symbols(self):
        symbols = []
        for line in self.coordinate_block:
            line_elements = line.split()
            # assert len(line_elements) == 4, (
            # f'The geometry specification, `Symbol x y z` line should have 4 members \n'
            # f'but is {len(line_elements)} instead!')
            # not true for some cubes where the atomic number is repeated as a float:
            # 6    6.000000  -12.064399   -0.057172   -0.099010
            # also not true for Gaussian QM/MM calculations where "H" or "L" is
            # indicated at the end of the line

            if (
                len(line_elements) < 4 or len(line_elements) == 0
            ):  # skip lines that do not contain coordinates
                continue

            if (
                line_elements[0].upper() == "TV"
            ):  # cases where PBC system occurs in Gaussian
                continue

            try:
                atomic_number = int(line_elements[0])
                chemical_symbol = p.to_symbol(atomic_number=atomic_number)
                symbols.append(chemical_symbol)
            except ValueError:
                symbols.append(p.to_element(element_str=str(line_elements[0])))
        if len(symbols) == 0:
            raise ValueError(
                f"No symbols found in the coordinate block: {self.coordinate_block}!"
            )
        return symbols

    def _get_atomic_numbers_positions_and_constraints(self):
        atomic_numbers = []
        positions = []
        constraints = []
        for line in self.coordinate_block:
            if line.startswith(
                "TV"
            ):  # cases where PBC system occurs in Gaussian
                continue

            line_elements = line.split()
            if (
                len(line_elements) < 4 or len(line_elements) == 0
            ):  # skip lines that do not contain coordinates
                continue

            try:
                atomic_number = int(line_elements[0])
            except ValueError:
                atomic_number = p.to_atomic_number(
                    p.to_element(str(line_elements[0]))
                )
            atomic_numbers.append(atomic_number)

            second_value = float(line_elements[1])
            x_coordinate = 0.0
            y_coordinate = 0.0
            z_coordinate = 0.0
            if len(line_elements) > 4:
                if np.isclose(atomic_number, second_value, atol=10e-6):
                    # happens in cube file, where the second value is the same as
                    # the atomic number but in float format
                    x_coordinate = float(line_elements[2])
                    y_coordinate = float(line_elements[3])
                    z_coordinate = float(line_elements[4])
                elif np.isclose(second_value, -1, atol=10e-6) or np.isclose(
                    second_value, 0, atol=10e-6
                ):
                    # this is the case in frozen coordinates e.g.,
                    # C        -1      -0.5448210000   -1.1694570000    0.0001270000
                    # then ignore second value
                    constraints.append(int(second_value))
                    x_coordinate = float(line_elements[2])
                    y_coordinate = float(line_elements[3])
                    z_coordinate = float(line_elements[4])
            else:
                x_coordinate = float(line_elements[1])
                y_coordinate = float(line_elements[2])
                z_coordinate = float(line_elements[3])
            position = [x_coordinate, y_coordinate, z_coordinate]
            positions.append(position)
        if any(len(i) == 0 for i in [atomic_numbers, positions]):
            raise ValueError(
                f"No atomic numbers or positions found in the coordinate block: {self.coordinate_block}!"
            )
        return atomic_numbers, np.array(positions), constraints

    def _get_atomic_numbers(self):
        """Obtain a list of symbols as atomic numbers."""
        atomic_numbers, _, _ = (
            self._get_atomic_numbers_positions_and_constraints()
        )
        return atomic_numbers

    def _get_positions(self):
        """Obtain the coordinates of the molecule as numpy array."""
        _, positions, _ = self._get_atomic_numbers_positions_and_constraints()
        return positions

    def _get_constraints(self):
        _, _, constraints = (
            self._get_atomic_numbers_positions_and_constraints()
        )
        if len(constraints) == 0:
            return None
        if all(constraint == 0 for constraint in constraints):
            return None
        return constraints

    def _get_translation_vectors(self):
        tvs = []
        for line in self.coordinate_block:
            if line.startswith(
                "TV"
            ):  # cases where PBC system occurs in Gaussian
                line_elements = line.split()
                if len(line_elements) == 4:
                    x_coordinate = float(line_elements[1])
                    y_coordinate = float(line_elements[2])
                    z_coordinate = float(line_elements[3])
                else:
                    x_coordinate = float(line_elements[-3])
                    y_coordinate = float(line_elements[-2])
                    z_coordinate = float(line_elements[-1])
                tv = [x_coordinate, y_coordinate, z_coordinate]
                tvs.append(tv)
        if len(tvs) == 0:
            return None
        return tvs

    @property
    def pbc_conditions(self):
        """Obtain PBC conditions from given translation vectors."""
        if self.translation_vectors is not None:
            if len(self.translation_vectors) == 1:
                return [1, 0, 0]
            elif len(self.translation_vectors) == 2:
                return [1, 1, 0]
            elif len(self.translation_vectors) == 3:
                return [1, 1, 1]
        else:
            return None


class SDFFile(FileMixin):
    """SDF file object."""

    def __init__(self, filename):
        self.filename = filename

    @property
    def molecule(self):
        return self.get_molecule()

    def get_molecule(self):
        list_of_symbols = []
        cart_coords = []
        # sdf line pattern containing coordinates and element type
        from chemsmart.utils.repattern import sdf_pattern

        for line in self.contents:
            match = re.match(sdf_pattern, line)
            if match:
                x = float(match.group(1))
                y = float(match.group(2))
                z = float(match.group(3))
                atom_type = str(match.group(4))
                list_of_symbols.append(atom_type)
                cart_coords.append((x, y, z))

        cart_coords = np.array(cart_coords)

        if len(list_of_symbols) == 0 or len(cart_coords) == 0:
            raise ValueError("No coordinates found in the SDF file!")

        return Molecule.from_symbols_and_positions_and_pbc_conditions(
            list_of_symbols=list_of_symbols, positions=cart_coords
        )<|MERGE_RESOLUTION|>--- conflicted
+++ resolved
@@ -615,46 +615,6 @@
                 )
         return bond_distances
 
-<<<<<<< HEAD
-    def to_rdkit(self):
-        """Convert Molecule object to RDKit Mol."""
-        from rdkit import Chem
-        from rdkit.Chem import rdchem
-        from rdkit.Geometry import Point3D
-
-        # Ensure symbols and positions are available
-        if self.symbols is None or self.positions is None:
-            raise ValueError(
-                "Molecule must have symbols and positions defined."
-            )
-
-        # Create an empty RDKit molecule
-        rdkit_mol = Chem.RWMol()
-
-        # Add atoms and store their indices
-        atom_indices = []
-        for symbol in self.symbols:
-            atom = Chem.Atom(symbol)
-            idx = rdkit_mol.AddAtom(atom)
-            atom_indices.append(idx)
-
-        # Create a conformer for the molecule and add 3D coordinates
-        conformer = rdchem.Conformer(len(atom_indices))
-        for idx, (x, y, z) in enumerate(self.positions):
-            conformer.SetAtomPosition(idx, Point3D(x, y, z))
-
-        # Add the conformer to the molecule
-        rdkit_mol.AddConformer(conformer)
-
-        # I comment the following out since we do not want to modify the molecule
-        # Validate the RDKit molecule
-        # try:
-        #     Chem.SanitizeMol(rdkit_mol)
-        # except Chem.AtomValenceException as e:
-        #     raise ValueError(f"Sanitization failed: {e}") from e
-
-        return rdkit_mol
-=======
     def to_smiles(self):
         """Convert molecule to SMILES string."""
         # Create an RDKit molecule
@@ -727,6 +687,13 @@
         # Chem.SanitizeMol(rdkit_mol,
         #                  Chem.SANITIZE_ALL ^ Chem.SANITIZE_ADJUSTHS ^ Chem.SANITIZE_SETAROMATICITY)
 
+        # I comment the following out since we do not want to modify the molecule
+        # Validate the RDKit molecule
+        # try:
+        #     Chem.SanitizeMol(rdkit_mol)
+        # except Chem.AtomValenceException as e:
+        #     raise ValueError(f"Sanitization failed: {e}") from e
+
         # Detect stereochemistry from 3D coordinates
         Chem.AssignStereochemistryFrom3D(rdkit_mol, conformer.GetId())
         Chem.AssignAtomChiralTagsFromStructure(rdkit_mol, conformer.GetId())
@@ -900,7 +867,6 @@
         from pymatgen.io.ase import AseAtomsAdaptor
 
         return AseAtomsAdaptor.get_molecule(atoms=self.to_ase())
->>>>>>> 202673cd
 
 
 class CoordinateBlock:
